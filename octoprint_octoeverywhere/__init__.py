--- conflicted
+++ resolved
@@ -141,13 +141,8 @@
 
 			# Run!
 			OctoEverywhereWsUri = "wss://octoeverywhere.com/octoclientws"
-<<<<<<< HEAD
-			oe = OctoEverywhere(OctoEverywhereWsUri, self.OctoPrintLocalPort, printerId, self._logger)
-			oe.RunBlocking()
-=======
-			oe = OctoEverywhere(OctoEverywhereWsUri, self.OctoPrintLocalPort, mjpgStreamerLocalPort, printerId, logger)
+			oe = OctoEverywhere(OctoEverywhereWsUri, self.OctoPrintLocalPort, mjpgStreamerLocalPort, printerId, self._logger)
 			oe.RunBlocking()		
->>>>>>> edec8bc4
 		except Exception as e:
 			self._logger.error("Exception thrown out of main runner. "+str(e))
 
